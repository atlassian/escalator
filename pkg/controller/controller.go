--- conflicted
+++ resolved
@@ -277,13 +277,8 @@
 				}
 			}
 		}
-<<<<<<< HEAD
-		// check that our asg has stabilised on the cloud side, and check that the number of GOOD nodes we have are all accounted for
-		if nodeGroup.ASG.Size() >= nodeGroup.ASG.TargetSize() && readyNodes >= int(nodeGroup.ASG.TargetSize()) {
-=======
 		// check that our node group has stabilised on the cloud side, and check that the number of GOOD nodes we have are all accounted for
-		if nodeGroup.CloudProviderNodeGroup.Size() >= nodeGroup.CloudProviderNodeGroup.TargetSize() && readyNodesNotBroken == len(allNodes)-unreadyNodesBroken && readyNodesNotBroken >= int(nodeGroup.CloudProviderNodeGroup.TargetSize()) {
->>>>>>> 55db0c99
+		if nodeGroup.CloudProviderNodeGroup.Size() >= nodeGroup.CloudProviderNodeGroup.TargetSize() && readyNodes >= int(nodeGroup.CloudProviderNodeGroup.TargetSize()) {
 			nodeGroup.scaleUpLock.unlock()
 			log.WithField("nodegroup", nodegroup).Infoln("Scale up finished")
 		} else {
