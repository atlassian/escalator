--- conflicted
+++ resolved
@@ -305,25 +305,15 @@
 	// reached very low %. aggressively remove nodes
 	case maxPercent < nodeGroup.Opts.TaintLowerCapacityThresholdPercent:
 		nodesDelta = -nodeGroup.Opts.FastNodeRemovalRate
-<<<<<<< HEAD
 		// reached medium low %. slowly remove nodes
-	case maxPercent < nodeGroup.Opts.TaintUpperCapacityThreshholdPercent:
+	case maxPercent < nodeGroup.Opts.TaintUpperCapacityThresholdPercent:
 		nodesDelta = -nodeGroup.Opts.SlowNodeRemovalRate
 		// --- Scale Up conditions ---
 		// Need to scale up so capacity can handle requests
-	case maxPercent > nodeGroup.Opts.ScaleUpThreshholdPercent:
+	case maxPercent > nodeGroup.Opts.ScaleUpThresholdPercent:
 		// if ScaleUpThreshholdPercent is our "max target" or "slack capacity"
-=======
-	// reached medium low %. slowly remove nodes
-	case maxPercent < nodeGroup.Opts.TaintUpperCapacityThresholdPercent:
-		nodesDelta = -nodeGroup.Opts.SlowNodeRemovalRate
-	// --- Scale Up conditions ---
-	// Need to scale up so capacity can handle requests
-	case maxPercent > nodeGroup.Opts.ScaleUpThresholdPercent:
-		// if ScaleUpThresholdPercent is our "max target" or "slack capacity"
->>>>>>> 3cafdff6
 		// we want to add enough nodes such that the maxPercentage cluster util
-		// drops back below ScaleUpThresholdPercent
+		// drops back below ScaleUpThreshholdPercent
 		nodesDelta, err = calcScaleUpDelta(untaintedNodes, cpuPercent, memPercent, nodeGroup)
 		if err != nil {
 			log.Errorf("Failed to calculate node delta: %v", err)
