--- conflicted
+++ resolved
@@ -346,15 +346,8 @@
 	case nodesDelta > 0:
 		// Try to scale up
 		scaleOptions.nodesDelta = nodesDelta
-<<<<<<< HEAD
-		nodesDeltaResult, err = c.ScaleUp(scaleOptions)
+		nodesDeltaResult, actionErr = c.ScaleUp(scaleOptions)
 		nodeGroup.lastScaleOut = time.Now()
-		if err != nil {
-			log.WithField("nodegroup", nodegroup).Error(err)
-		}
-=======
-		nodesDeltaResult, actionErr = c.ScaleUp(scaleOptions)
->>>>>>> 940adf75
 	default:
 		log.WithField("nodegroup", nodegroup).Info("No need to scale")
 		// reap any expired nodes
