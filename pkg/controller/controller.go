--- conflicted
+++ resolved
@@ -12,8 +12,9 @@
 	"k8s.io/api/core/v1"
 	"k8s.io/client-go/kubernetes"
 
+	"errors"
+
 	log "github.com/sirupsen/logrus"
-	"errors"
 )
 
 // Controller contains the core logic of the Autoscaler
@@ -274,7 +275,7 @@
 		}
 
 		// don't do anything else until we're unlocked again
-		return
+		return 0, nil
 	}
 
 	// Perform the scaling decision
@@ -296,25 +297,11 @@
 		// if ScaleUpThreshholdPercent is our "max target" or "slack capacity"
 		// we want to add enough nodes such that the maxPercentage cluster util
 		// drops back below ScaleUpThreshholdPercent
-<<<<<<< HEAD
-
-		// we assume that all nodes have the same capacity
-		nodeWorth := 1.0 / float64(len(allNodes)) * 100.0
-
-		percentageNeededCPU := cpuPercent - float64(nodeGroup.Opts.ScaleUpThreshholdPercent)
-		percentageNeededMem := memPercent - float64(nodeGroup.Opts.ScaleUpThreshholdPercent)
-
-		nodesNeededCPU := math.Ceil(percentageNeededCPU / nodeWorth) // plus a small buffer capacity of 10%
-		nodesNeededMem := math.Ceil(percentageNeededMem / nodeWorth)
-
-		nodesDelta = int(math.Max(nodesNeededCPU, nodesNeededMem))
-=======
 		nodesDelta, err = calcScaleUpDelta(allNodes, cpuPercent, memPercent, nodeGroup)
 		if err != nil {
 			log.Errorf("Failed to calculate node delta: %v", err)
 			return nodesDelta, err
 		}
->>>>>>> 4211a3e1
 	}
 
 	log.WithField("nodegroup", nodegroup).Debugln("Delta=", nodesDelta)
@@ -363,7 +350,14 @@
 func (c *Controller) RunOnce() {
 	startTime := time.Now()
 
-	c.cloudProvider.Refresh()
+	// try refresh cred a few times if they go stale
+	// rebuild will create a new session from the metadata on the box
+	err := c.cloudProvider.Refresh()
+	for i := 0; i < 2 || err != nil; i++ {
+		log.Warnf("cloudprovider failed to refresh. trying to refetch credentials. tries = %v", i+1)
+		c.cloudProvider = c.Opts.CloudProviderBuilder.Build()
+		err = c.cloudProvider.Refresh()
+	}
 	// Perform the ScaleUp/Taint logic
 	for nodegroup, state := range c.nodeGroups {
 		log.Debugln("**********[START NODEGROUP]**********")
