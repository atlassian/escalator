--- conflicted
+++ resolved
@@ -33,17 +33,9 @@
 	Opts NodeGroupOptions
 	*NodeGroupLister
 
-<<<<<<< HEAD
+	NodeInfos map[string]*schedulercache.NodeInfo
+
 	ASG cloudprovider.NodeGroup
-
-	// upcommingNodes used to keep track of how many nodes are currently
-	// being created by the asg and won't appear as nodes
-	upcommingNodes int
-=======
-	NodeInfos map[string]*schedulercache.NodeInfo
-
-	ASG cloudprovider.NodeGroup
->>>>>>> 4bb4a9a7
 
 	// used for tracking which nodes are tainted. testing when in dry mode
 	taintTracker []string
